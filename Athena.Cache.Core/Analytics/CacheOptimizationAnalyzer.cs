--- conflicted
+++ resolved
@@ -1,11 +1,8 @@
 using Athena.Cache.Core.Abstractions;
 using Athena.Cache.Core.Observability;
-<<<<<<< HEAD
-=======
+using Microsoft.Extensions.Logging;
+using System.Collections.Concurrent;
 using Athena.Cache.Core.Memory;
-using Microsoft.Extensions.Logging;
->>>>>>> 4f67bada
-using System.Collections.Concurrent;
 
 namespace Athena.Cache.Core.Analytics;
 
@@ -110,18 +107,8 @@
                     "Review cache key patterns for better cache locality",
                     "Implement cache warming for predictable access patterns",
                     "Analyze and optimize cache eviction policies"
-<<<<<<< HEAD
                 ],
-                Metrics = new Dictionary<string, object>
-                {
-                    { "current_hit_rate", snapshot.HitRatio },
-                    { "trend", trend },
-                    { "target_hit_rate", 0.8 }
-                }
-=======
-                },
                 Metrics = CreateMetrics(("current_hit_rate", snapshot.HitRatio), ("trend", trend), ("target_hit_rate", 0.8))
->>>>>>> 4f67bada
             });
         }
         
@@ -138,19 +125,11 @@
                 {
                     Type = OptimizationType.PerformanceDegradation,
                     Priority = OptimizationPriority.Critical,
-<<<<<<< HEAD
-                    Title = "Significant Hit Rate Degradation",
-                    Description = $"Hit rate dropped from {historicalAvg:P1} to {recentAvg:P1}",
-                    Impact = $"Estimated {(historicalAvg - recentAvg) * 100:F0}% performance impact",
-                    Suggestions =
-                    [
-=======
                     Title = HighPerformanceStringPool.InternWeakly("Significant Hit Rate Degradation"),
                     Description = $"Hit rate dropped from {LazyCache.FormatPercentage(historicalAvg)} to {LazyCache.FormatPercentage(recentAvg)}",
                     Impact = $"Estimated {MemoryUtils.DoubleToFixedString((historicalAvg - recentAvg) * 100, 0)}% performance impact",
-                    Suggestions = new[]
-                    {
->>>>>>> 4f67bada
+                    Suggestions =
+                    [
                         "Investigate recent changes in data access patterns",
                         "Check for memory pressure causing premature evictions",
                         "Review recent application deployments or configuration changes",
@@ -184,17 +163,8 @@
                     "Reduce TTL for less critical cached data",
                     "Consider compressing cached values",
                     "Review cache size limits and adjust accordingly"
-<<<<<<< HEAD
                 ],
-                Metrics = new Dictionary<string, object>
-                {
-                    { "memory_usage_mb", memoryMB },
-                    { "item_count", snapshot.ItemCount }
-                }
-=======
-                },
                 Metrics = CreateMetrics(("memory_usage_mb", snapshot.MemoryUsageBytes), ("item_count", snapshot.ItemCount))
->>>>>>> 4f67bada
             });
         }
         
@@ -226,13 +196,7 @@
 
     private async Task AnalyzeHotKeysAsync(List<OptimizationRecommendation> recommendations)
     {
-<<<<<<< HEAD
-        if (_intelligentCacheManager == null) return [];
-        
-        var recommendations = new List<OptimizationRecommendation>();
-=======
         if (_intelligentCacheManager == null) return;
->>>>>>> 4f67bada
         
         try
         {
@@ -270,21 +234,11 @@
                         "Extend TTL for frequently accessed hot keys",
                         "Implement key sharding for extremely hot keys",
                         "Monitor for thundering herd patterns"
-<<<<<<< HEAD
                     ],
-                    Metrics = new Dictionary<string, object>
-                    {
-                        { "hot_keys_count", hotKeyList.Count },
-                        { "top_hot_keys", topHotKeys.Select(k => new { k.Key, k.AccessRate }).ToArray() },
-                        { "average_access_rate", avgAccessRate }
-                    }
-=======
-                    },
                     Metrics = CreateMetrics(
                         ("hot_keys_count", hotKeyArray.Length), 
                         ("top_hot_keys", topHotKeysArray), 
                         ("average_access_rate", avgAccessRate))
->>>>>>> 4f67bada
                 });
             }
             
@@ -313,17 +267,9 @@
                         "Consider read replicas or CDN for hot data",
                         "Review data access patterns for optimization opportunities",
                         "Implement circuit breaker pattern for hot key protection"
-<<<<<<< HEAD
                     ],
-                    Metrics = new Dictionary<string, object>
-                    {
-                        { "extreme_hot_keys", extremelyHotKeys.Select(k => new { k.Key, k.AccessRate }).ToArray() }
-                    }
-=======
-                    },
                     Metrics = CreateMetrics(("extreme_hot_keys", 
                         CreateHotKeyDescriptions(extremelyHotKeysList)))
->>>>>>> 4f67bada
                 });
             }
         }
@@ -352,15 +298,9 @@
                 Priority = OptimizationPriority.High,
                 Title = "Performance Degradation Trend",
                 Description = "Cache performance has been declining over time",
-<<<<<<< HEAD
-                Impact = $"Performance declined by {((historicalPerformance - recentPerformance) / historicalPerformance * 100):F1}%",
+                Impact = $"Performance declined by {MemoryUtils.DoubleToFixedString(((historicalPerformance - recentPerformance) / historicalPerformance * 100), 1)}%",
                 Suggestions =
                 [
-=======
-                Impact = $"Performance declined by {MemoryUtils.DoubleToFixedString(((historicalPerformance - recentPerformance) / historicalPerformance * 100), 1)}%",
-                Suggestions = new[]
-                {
->>>>>>> 4f67bada
                     "Investigate root cause of performance decline",
                     "Review recent configuration changes",
                     "Check for resource constraints (CPU, memory, network)",
@@ -396,17 +336,8 @@
                     "Check cache backend connectivity and health",
                     "Review error handling and retry policies",
                     "Consider implementing circuit breaker patterns"
-<<<<<<< HEAD
                 ],
-                Metrics = new Dictionary<string, object>
-                {
-                    { "recent_error_rate", recentErrors },
-                    { "historical_error_rate", historicalErrors }
-                }
-=======
-                },
                 Metrics = CreateMetrics(("recent_error_rate", recentErrors), ("historical_error_rate", historicalErrors))
->>>>>>> 4f67bada
             });
         }
     }
