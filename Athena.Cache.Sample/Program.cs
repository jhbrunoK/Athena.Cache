--- conflicted
+++ resolved
@@ -1,9 +1,6 @@
 using Athena.Cache.Core.Extensions;
-<<<<<<< HEAD
-=======
 using Athena.Cache.Core.Memory;
 using Athena.Cache.Redis.Extensions;
->>>>>>> 4f67bada
 using Athena.Cache.Sample.Data;
 using Athena.Cache.Sample.Services;
 using Microsoft.EntityFrameworkCore;
@@ -38,7 +35,24 @@
 builder.Services.AddSingleton<MemoryPressureManager>();
 
 // Athena Cache 설정 - Redis 테스트용
-//builder.Services.AddAthenaCacheRedisComplete(
+builder.Services.AddAthenaCacheRedisComplete(
+    athena =>
+    {
+        athena.Namespace = "SampleApp_REDIS_TEST";
+        athena.VersionKey = "v1.0";
+        athena.DefaultExpirationMinutes = 30;
+        athena.Logging.LogCacheHitMiss = true;
+        athena.Logging.LogInvalidation = true;
+        athena.Logging.LogKeyGeneration = true;
+    },
+    redis =>
+    {
+        redis.ConnectionString = "localhost:6379";
+        redis.DatabaseId = 2;
+        redis.KeyPrefix = "test";
+    });
+
+//builder.Services.AddAthenaCacheComplete(
 //    athena =>
 //    {
 //        athena.Namespace = "SampleApp_REDIS_TEST";
@@ -47,24 +61,7 @@
 //        athena.Logging.LogCacheHitMiss = true;
 //        athena.Logging.LogInvalidation = true;
 //        athena.Logging.LogKeyGeneration = true;
-//    },
-//    redis =>
-//    {
-//        redis.ConnectionString = "localhost:6379";
-//        redis.DatabaseId = 2;
-//        redis.KeyPrefix = "test";
 //    });
-
-builder.Services.AddAthenaCacheComplete(
-    athena =>
-    {
-        athena.Namespace = "SampleApp_REDIS_TEST";
-        athena.VersionKey = "v1.0";
-        athena.DefaultExpirationMinutes = 30;
-        athena.Logging.LogCacheHitMiss = true;
-        athena.Logging.LogInvalidation = true;
-        athena.Logging.LogKeyGeneration = true;
-    });
 
 var app = builder.Build();
 
